"""Gluon Vision Model Zoo"""
# pylint: disable=wildcard-import
from .model_zoo import get_model
from .model_store import pretrained_model_list
from .ssd import *
from .cifarresnet import *
from .cifarwideresnet import *
from .fcn import *
from .pspnet import *
from . import segbase
from .resnetv1b import *
<<<<<<< HEAD
from .faster_rcnn import *
=======
from .se_resnet import *
>>>>>>> e0d65d12
<|MERGE_RESOLUTION|>--- conflicted
+++ resolved
@@ -9,8 +9,5 @@
 from .pspnet import *
 from . import segbase
 from .resnetv1b import *
-<<<<<<< HEAD
 from .faster_rcnn import *
-=======
-from .se_resnet import *
->>>>>>> e0d65d12
+from .se_resnet import *